--- conflicted
+++ resolved
@@ -1,9 +1,5 @@
 #!/bin/bash
 
-<<<<<<< HEAD
 sudo apt-get update
 sudo apt-get install python3-pil python3-pil.imagetk
-=======
-sudo apt-get install python3-pil python3-pil.imagetk
-mkdir usr
->>>>>>> dd802651
+mkdir usr